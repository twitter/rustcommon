[workspace]
members = [
    "atomics",
<<<<<<< HEAD
    "buffer",
=======
    "fastmetrics",
>>>>>>> 51e396ec
    "heatmap",
    "histogram",
    "logger",
    "metrics",
    "metrics/derive",
    "ratelimiter",
    "streamstats",
    "time",
    "timer",
    "waterfall",
]

[profile.bench]
opt-level = 3
debug = true
rpath = false
lto = true
debug-assertions = false
codegen-units = 1<|MERGE_RESOLUTION|>--- conflicted
+++ resolved
@@ -1,11 +1,6 @@
 [workspace]
 members = [
     "atomics",
-<<<<<<< HEAD
-    "buffer",
-=======
-    "fastmetrics",
->>>>>>> 51e396ec
     "heatmap",
     "histogram",
     "logger",
